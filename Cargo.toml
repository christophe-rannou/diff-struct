--- conflicted
+++ resolved
@@ -12,12 +12,8 @@
 path = "src/lib.rs"
 
 [dependencies]
-<<<<<<< HEAD
-diff_derive = { path = "../diff-derive", version = "0.2.2" }
-=======
-diff_derive = { version = "0.2" }
+diff_derive = { version = "0.2.2" }
 num = "0.4.0"
->>>>>>> e2dd3993
 serde = { version = "1", features = [ "derive" ] }
 
 [dev-dependencies]

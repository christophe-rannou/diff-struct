use super::utils::find_match;
use super::*;
use serde::{Deserialize, Serialize};
use std::collections::{BTreeMap, BTreeSet, HashMap, HashSet};
use std::convert::TryInto;
use std::fmt::{Debug, Formatter, Result as FmtResult};
use std::hash::Hash;
<<<<<<< HEAD
use std::path::PathBuf;
use std::sync::Arc;
=======
use std::iter;
>>>>>>> e2dd3993
use std::ops::Deref;
use std::sync::Arc;

impl Diff for bool {
    type Repr = Option<bool>;

    fn diff(&self, other: &Self) -> Self::Repr {
        if self != other {
            Some(*other)
        } else {
            None
        }
    }

    fn apply(&mut self, diff: &Self::Repr) {
        if let Some(diff) = diff {
            *self = *diff;
        }
    }

    fn identity() -> Self {
        false
    }
}

impl<T> Diff for Arc<T>
where
    T: Diff + Clone,
{
    type Repr = T::Repr;

    fn diff(&self, other: &Self) -> Self::Repr {
        self.deref().diff(other.deref())
    }

    fn apply(&mut self, diff: &Self::Repr) {
        match Arc::get_mut(self) {
            Some(m) => m.apply(diff),
            None => {
                let mut x = (**self).clone();
                x.apply(diff);
                *self = Arc::new(x);
            }
        }
    }

    fn identity() -> Self {
        Arc::new(T::identity())
    }
}

macro_rules! diff_tuple {
    (($($ty:ident),*), ($($access:tt),*)) => {
        impl<$($ty),*> Diff for ($($ty),*,)
            where $($ty: Diff),*
        {
            type Repr = ($(<$ty>::Repr),*,);

            fn diff(&self, other: &Self) -> Self::Repr {
                ($(self.$access.diff(&other.$access)),*,)
            }

            fn apply(&mut self, diff: &Self::Repr) {
                $(self.$access.apply(&diff.$access));*;
            }

            fn identity() -> Self {
                ($(<$ty>::identity()),*,)
            }
        }
    }
}

diff_tuple!((A), (0));
diff_tuple!((A, B), (0, 1));
diff_tuple!((A, B, C), (0, 1, 2));
diff_tuple!((A, B, C, D), (0, 1, 2, 3));
diff_tuple!((A, B, C, D, F), (0, 1, 2, 3, 4));
diff_tuple!((A, B, C, D, F, G), (0, 1, 2, 3, 4, 5));
diff_tuple!((A, B, C, D, F, G, H), (0, 1, 2, 3, 4, 5, 6));
diff_tuple!((A, B, C, D, F, G, H, I), (0, 1, 2, 3, 4, 5, 6, 7));
diff_tuple!((A, B, C, D, F, G, H, I, J), (0, 1, 2, 3, 4, 5, 6, 7, 8));
diff_tuple!(
    (A, B, C, D, F, G, H, I, J, K),
    (0, 1, 2, 3, 4, 5, 6, 7, 8, 9)
);
diff_tuple!(
    (A, B, C, D, F, G, H, I, J, K, L),
    (0, 1, 2, 3, 4, 5, 6, 7, 8, 9, 10)
);
diff_tuple!(
    (A, B, C, D, F, G, H, I, J, K, L, M),
    (0, 1, 2, 3, 4, 5, 6, 7, 8, 9, 10, 11)
);
diff_tuple!(
    (A, B, C, D, F, G, H, I, J, K, L, M, N),
    (0, 1, 2, 3, 4, 5, 6, 7, 8, 9, 10, 11, 12)
);
diff_tuple!(
    (A, B, C, D, F, G, H, I, J, K, L, M, N, O),
    (0, 1, 2, 3, 4, 5, 6, 7, 8, 9, 10, 11, 12, 13)
);
diff_tuple!(
    (A, B, C, D, F, G, H, I, J, K, L, M, N, O, P),
    (0, 1, 2, 3, 4, 5, 6, 7, 8, 9, 10, 11, 12, 13, 14)
);
diff_tuple!(
    (A, B, C, D, F, G, H, I, J, K, L, M, N, O, P, Q),
    (0, 1, 2, 3, 4, 5, 6, 7, 8, 9, 10, 11, 12, 13, 14, 15)
);
diff_tuple!(
    (A, B, C, D, F, G, H, I, J, K, L, M, N, O, P, Q, R),
    (0, 1, 2, 3, 4, 5, 6, 7, 8, 9, 10, 11, 12, 13, 14, 15, 16)
);
diff_tuple!(
    (A, B, C, D, F, G, H, I, J, K, L, M, N, O, P, Q, R, S),
    (0, 1, 2, 3, 4, 5, 6, 7, 8, 9, 10, 11, 12, 13, 14, 15, 16, 17)
);

macro_rules! diff_int {
    ($($ty:ty),*) => {
        $(impl Diff for $ty {
            type Repr = $ty;

            fn diff(&self, other: &Self) -> Self::Repr {
                other.wrapping_sub(*self)
            }

            fn apply(&mut self, diff: &Self::Repr) {
                *self = self.wrapping_add(*diff);
            }

            fn identity() -> $ty {
                0
            }
        })*
    };
}

macro_rules! diff_float {
    ($($ty:ty),*) => {
        $(impl Diff for $ty {
            type Repr = $ty;

            fn diff(&self, other: &Self) -> Self::Repr {
                other - self
            }

            fn apply(&mut self, diff: &Self::Repr){
                *self += diff;
            }

            fn identity() -> $ty {
                0.0
            }
        })*
    };
}

diff_int!(u8, i8, u16, i16, u32, i32, u64, i64, usize, isize);

macro_rules! diff_non_zero_int {
    ($($ty:ty, $original:ty),*) => {
        $(impl Diff for $ty {
            type Repr = $original;

            fn diff(&self, other: &Self) -> Self::Repr {
                other.get().wrapping_sub(self.get())
            }

            fn apply(&mut self, diff: &Self::Repr) {
                *self = <$ty>::new(self.get() + *diff).unwrap();
            }

            fn identity() -> $ty {
                use num::traits::One;
                <$ty>::new(<$original>::one()).unwrap()
            }
        })*
    };
}
use std::num::{NonZeroU128, NonZeroU16, NonZeroU32, NonZeroU64, NonZeroU8, NonZeroUsize};

diff_non_zero_int!(NonZeroU8, u8);
diff_non_zero_int!(NonZeroU16, u16);
diff_non_zero_int!(NonZeroU32, u32);
diff_non_zero_int!(NonZeroU64, u64);
diff_non_zero_int!(NonZeroU128, u128);
diff_non_zero_int!(NonZeroUsize, usize);

diff_int!();
diff_float!(f32, f64);

impl Diff for char {
    type Repr = Option<char>;

    fn diff(&self, other: &Self) -> Self::Repr {
        if self != other {
            Some(*other)
        } else {
            None
        }
    }

    fn apply(&mut self, diff: &Self::Repr) {
        if let Some(diff) = diff {
            *self = *diff
        }
    }

    fn identity() -> Self {
        '\x00'
    }
}

impl Diff for String {
    type Repr = Option<String>;

    fn diff(&self, other: &Self) -> Self::Repr {
        if self != other {
            Some(other.clone())
        } else {
            None
        }
    }

    fn apply(&mut self, diff: &Self::Repr) {
        if let Some(diff) = diff {
            *self = diff.clone()
        }
    }

    fn identity() -> Self {
        String::new()
    }
}

impl Diff for PathBuf {
    type Repr = Option<PathBuf>;

    fn diff(&self, other: &Self) -> Self::Repr {
        if self != other {
            Some(other.clone())
        } else {
            None
        }
    }

    fn apply(&mut self, diff: &Self::Repr) {
        if let Some(diff) = diff {
            *self = diff.clone()
        }
    }

    fn identity() -> Self {
        PathBuf::new()
    }
}

impl<'a> Diff for &'a str {
    type Repr = Option<&'a str>;

    fn diff(&self, other: &Self) -> Self::Repr {
        if self != other {
            Some(other)
        } else {
            None
        }
    }

    fn apply(&mut self, diff: &Self::Repr) {
        if let Some(diff) = diff {
            *self = diff
        }
    }

    fn identity() -> Self {
        Default::default()
    }
}

#[derive(Serialize, Deserialize)]
pub enum OptionDiff<T: Diff> {
    Some(T::Repr),
    None,
    NoChange,
}

impl<T: Diff + PartialEq> Diff for Option<T> {
    type Repr = OptionDiff<T>;

    fn diff(&self, other: &Self) -> Self::Repr {
        match (self, other) {
            (Some(value), Some(other_value)) => {
                if value == other_value {
                    OptionDiff::NoChange
                } else {
                    OptionDiff::Some(value.diff(other_value))
                }
            }
            (Some(_), None) => OptionDiff::None,
            (None, Some(other_value)) => OptionDiff::Some(T::identity().diff(other_value)),
            (None, None) => OptionDiff::NoChange,
        }
    }

    fn apply(&mut self, diff: &Self::Repr) {
        match diff {
            OptionDiff::None => *self = None,
            OptionDiff::Some(change) => {
                if let Some(value) = self {
                    value.apply(change);
                } else {
                    *self = Some(T::identity().apply_new(change))
                }
            }
            _ => {}
        }
    }

    fn identity() -> Self {
        None
    }
}

impl<T: Diff> Debug for OptionDiff<T>
where
    T::Repr: Debug,
{
    fn fmt(&self, f: &mut Formatter<'_>) -> FmtResult {
        match &self {
            OptionDiff::Some(change) => f.debug_tuple("Some").field(change).finish(),
            OptionDiff::None => write!(f, "None"),
            OptionDiff::NoChange => write!(f, "NoChange"),
        }
    }
}

impl<T: Diff> PartialEq for OptionDiff<T>
where
    T::Repr: PartialEq,
{
    fn eq(&self, other: &Self) -> bool {
        match (self, other) {
            (OptionDiff::Some(a), OptionDiff::Some(b)) => a == b,
            (OptionDiff::None, OptionDiff::None) => true,
            (OptionDiff::NoChange, OptionDiff::NoChange) => true,
            _ => false,
        }
    }
}

impl<T: Diff> Clone for OptionDiff<T>
where
    T::Repr: Clone,
{
    fn clone(&self) -> Self {
        match self {
            OptionDiff::Some(a) => OptionDiff::Some(a.clone()),
            OptionDiff::None => OptionDiff::None,
            OptionDiff::NoChange => OptionDiff::NoChange,
        }
    }
}

/// The diff struct used to compare two [HashMap]'s
#[derive(Serialize, Deserialize)]
#[serde(bound(serialize = "V::Repr: Serialize, K: Serialize"))]
#[serde(bound(deserialize = "V::Repr: Deserialize<'de>, K: Deserialize<'de>"))]
pub struct HashMapDiff<K: Hash + Eq, V: Diff> {
    /// Values that are changed or added
    pub altered: HashMap<K, <V as Diff>::Repr>,
    /// Values that are removed
    pub removed: HashSet<K>,
}

/// The diff struct used to compare two [BTreeMap]'s
#[derive(Serialize, Deserialize)]
#[serde(bound(serialize = "V::Repr: Serialize, K: Serialize"))]
#[serde(bound(deserialize = "V::Repr: Deserialize<'de>, K: Deserialize<'de>"))]
pub struct BTreeMapDiff<K: Ord + Eq, V: Diff> {
    /// Values that are changed or added
    pub altered: BTreeMap<K, <V as Diff>::Repr>,
    /// Values that are removed
    pub removed: BTreeSet<K>,
}

macro_rules! diff_map {
    ($ty: ident, $diffty: ident, $diffkey: ident, ($($constraints:tt)*)) => {
        impl<K: $($constraints)*, V: Diff> Diff for $ty<K, V>
        where
            K: Clone,
            V: PartialEq,
        {
            type Repr = $diffty<K, V>;

            fn diff(&self, other: &Self) -> Self::Repr {
                let mut diff = $diffty {
                    altered: $ty::new(),
                    removed: $diffkey::new(),
                };
                // can we do better than this?
                for (key, value) in self {
                    if let Some(other_value) = other.get(key) {
                        // don't store values that don't change
                        if value != other_value {
                            diff.altered.insert(key.clone(), value.diff(other_value));
                        }
                    } else {
                        diff.removed.insert(key.clone());
                    }
                }
                for (key, value) in other {
                    if let None = self.get(key) {
                        diff.altered.insert(key.clone(), V::identity().diff(value));
                    }
                }
                diff
            }

            // basically inexpensive
            fn apply(&mut self, diff: &Self::Repr) {
                diff.removed.iter().for_each(|del| {
                    self.remove(del);
                });
                for (key, change) in &diff.altered {
                    if let Some(original) = self.get_mut(key) {
                        original.apply(change);
                    } else {
                        self.insert(key.clone(), V::identity().apply_new(change));
                    }
                }
            }

            fn identity() -> Self {
                $ty::new()
            }
        }

        impl<K: $($constraints)*, V: Diff> Debug for $diffty<K, V>
        where
            K: Debug,
            V::Repr: Debug,
        {
            fn fmt(&self, f: &mut Formatter<'_>) -> FmtResult {
                f.debug_struct(stringify!($diffty))
                    .field("altered", &self.altered)
                    .field("removed", &self.removed)
                    .finish()
            }
        }

        impl<K: $($constraints)*, V: Diff> PartialEq for $diffty<K, V>
        where
            V::Repr: PartialEq,
        {
            fn eq(&self, other: &Self) -> bool {
                self.altered == other.altered && self.removed == other.removed
            }
        }

        impl<K: $($constraints)*, V: Diff> Clone for $diffty<K, V>
        where
            K: Clone,
            V::Repr: Clone,
        {
            fn clone(&self) -> Self {
                $diffty {
                    altered: self.altered.clone(),
                    removed: self.removed.clone(),
                }
            }
        }
    }
}

diff_map!(HashMap, HashMapDiff, HashSet, (Hash + Eq));
diff_map!(BTreeMap, BTreeMapDiff, BTreeSet, (Ord));

/// The diff struct used to compare two [HashSet]'s
#[derive(Serialize, Deserialize)]
#[serde(bound(serialize = "T: Serialize"))]
#[serde(bound(deserialize = "T: Deserialize<'de>"))]
pub struct HashSetDiff<T: Hash + Eq> {
    /// Values that are added
    pub added: HashSet<T>,
    /// Values that are removed
    pub removed: HashSet<T>,
}

/// The diff struct used to compare two [BTreeMap]'s
#[derive(Serialize, Deserialize)]
#[serde(bound(serialize = "T: Serialize"))]
#[serde(bound(deserialize = "T: Deserialize<'de>"))]
pub struct BTreeSetDiff<T: Ord + Eq> {
    /// Values that are added
    pub added: BTreeSet<T>,
    /// Values that are removed
    pub removed: BTreeSet<T>,
}

macro_rules! diff_set {
    ($ty: ident, $diffty: ident, $diffkey: ident, ($($constraints:tt)*)) => {
        impl<T: $($constraints)*> Diff for $ty<T>
        where
            T: Clone,
        {
            type Repr = $diffty<T>;

            fn diff(&self, other: &Self) -> Self::Repr {
                let mut diff = $diffty {
                    added: $diffkey::new(),
                    removed: $diffkey::new(),
                };
                for value in self {
                    if !other.contains(value) {
                        diff.removed.insert(value.clone());
                    }
                }
                for value in other {
                    if !self.contains(value) {
                        diff.added.insert(value.clone());
                    }
                }
                diff
            }

            // basically inexpensive
            fn apply(&mut self, diff: &Self::Repr) {
                diff.removed.iter().for_each(|del| {
                    self.remove(del);
                });
                diff.added.iter().for_each(|add| {
                    self.insert(add.clone());
                });
            }

            fn identity() -> Self {
                $ty::new()
            }
        }

        impl<T: $($constraints)*> Debug for $diffty<T>
        where
            T: Debug,
        {
            fn fmt(&self, f: &mut Formatter<'_>) -> FmtResult {
                f.debug_struct(stringify!($diffty))
                    .field("added", &self.added)
                    .field("removed", &self.removed)
                    .finish()
            }
        }

        impl<T: $($constraints)*> PartialEq for $diffty<T>
        where
            T: PartialEq,
        {
            fn eq(&self, other: &Self) -> bool {
                self.added == other.added && self.removed == other.removed
            }
        }

        impl<T: $($constraints)*> Clone for $diffty<T>
        where
            T: Clone,
        {
            fn clone(&self) -> Self {
                $diffty {
                    added: self.added.clone(),
                    removed: self.removed.clone(),
                }
            }
        }
    }
}

diff_set!(HashSet, HashSetDiff, HashSet, (Hash + Eq));
diff_set!(BTreeSet, BTreeSetDiff, BTreeSet, (Ord));

/// The type of change to make to a vec
#[derive(Serialize, Deserialize)]
#[serde(bound(serialize = "T::Repr: Serialize"))]
#[serde(bound(deserialize = "T::Repr: Deserialize<'de>"))]
pub enum VecDiffType<T: Diff> {
    Removed { index: usize, len: usize },
    Altered { index: usize, changes: Vec<T::Repr> },
    Inserted { index: usize, changes: Vec<T::Repr> },
}

impl<T: Diff> Debug for VecDiffType<T>
where
    T::Repr: Debug,
{
    fn fmt(&self, f: &mut Formatter<'_>) -> FmtResult {
        match self {
            VecDiffType::Removed { index, len } => f
                .debug_struct("Removed")
                .field("index", index)
                .field("len", len)
                .finish(),
            VecDiffType::Altered { index, changes } => f
                .debug_struct("Altered")
                .field("index", index)
                .field("changes", changes)
                .finish(),
            VecDiffType::Inserted { index, changes } => f
                .debug_struct("Inserted")
                .field("index", index)
                .field("changes", changes)
                .finish(),
        }
    }
}

impl<T: Diff> PartialEq for VecDiffType<T>
where
    T::Repr: PartialEq,
{
    fn eq(&self, other: &Self) -> bool {
        match (self, other) {
            (
                VecDiffType::Removed { index, len },
                VecDiffType::Removed {
                    index: ref index_,
                    len: ref len_,
                },
            ) => index == index_ && len == len_,
            (
                VecDiffType::Altered { index, changes },
                VecDiffType::Altered {
                    index: ref index_,
                    changes: ref changes_,
                },
            ) => index == index_ && changes == changes_,
            (
                VecDiffType::Inserted { index, changes },
                VecDiffType::Inserted {
                    index: ref index_,
                    changes: ref changes_,
                },
            ) => index == index_ && changes == changes_,
            _ => false,
        }
    }
}

impl<T: Diff> Clone for VecDiffType<T>
where
    T::Repr: Clone,
{
    fn clone(&self) -> Self {
        match self {
            VecDiffType::Removed { index, len } => VecDiffType::Removed {
                index: *index,
                len: *len,
            },
            VecDiffType::Altered { index, changes } => VecDiffType::Altered {
                index: *index,
                changes: changes.clone(),
            },
            VecDiffType::Inserted { index, changes } => VecDiffType::Inserted {
                index: *index,
                changes: changes.clone(),
            },
        }
    }
}

/// The collection of difference-vec's
#[derive(Serialize, Deserialize)]
#[serde(bound(serialize = "T::Repr: Serialize"))]
#[serde(bound(deserialize = "T::Repr: Deserialize<'de>"))]
pub struct VecDiff<T: Diff>(pub Vec<VecDiffType<T>>);

impl<T: Diff + PartialEq> Diff for Vec<T> {
    type Repr = VecDiff<T>;

    fn diff(&self, other: &Self) -> Self::Repr {
        let mut changes = Vec::new();
        let mut pos_x = 0;
        let mut pos_y = 0;
        loop {
            let (is_match, deletions, insertions) = find_match(&self[pos_x..], &other[pos_y..]);

            // TODO: simplify logic here
            if deletions == 0 || insertions == 0 {
                if deletions > 0 {
                    changes.push(VecDiffType::Removed {
                        index: pos_x,
                        len: deletions,
                    });
                } else if insertions > 0 {
                    changes.push(VecDiffType::Inserted {
                        index: pos_x,
                        changes: other[pos_y..pos_y + insertions]
                            .iter()
                            .map(|new| T::identity().diff(new))
                            .collect(),
                    });
                }
            } else if deletions == insertions {
                changes.push(VecDiffType::Altered {
                    index: pos_x,
                    changes: self[pos_x..pos_x + deletions]
                        .iter()
                        .zip(other[pos_y..pos_y + insertions].iter())
                        .map(|(a, b)| a.diff(b))
                        .collect(),
                });
            } else if deletions > insertions {
                changes.push(VecDiffType::Altered {
                    index: pos_x,
                    changes: self[pos_x..pos_x + insertions]
                        .iter()
                        .zip(other[pos_y..pos_y + insertions].iter())
                        .map(|(a, b)| a.diff(b))
                        .collect(),
                });
                changes.push(VecDiffType::Removed {
                    index: pos_x + insertions,
                    len: deletions - insertions,
                });
            } else {
                changes.push(VecDiffType::Altered {
                    index: pos_x,
                    changes: self[pos_x..pos_x + deletions]
                        .iter()
                        .zip(other[pos_y..pos_y + deletions].iter())
                        .map(|(a, b)| a.diff(b))
                        .collect(),
                });
                changes.push(VecDiffType::Inserted {
                    index: pos_x + deletions,
                    changes: other[pos_y + deletions..pos_y + insertions]
                        .iter()
                        .map(|new| T::identity().diff(new))
                        .collect(),
                });
            }

            if is_match {
                pos_x += deletions + 1;
                pos_y += insertions + 1;
            } else {
                break;
            }
        }
        VecDiff(changes)
    }

    fn apply(&mut self, diff: &Self::Repr) {
        let mut relative_index = 0_isize;
        for change in &diff.0 {
            match change {
                VecDiffType::Removed { index, len } => {
                    let index = (*index as isize + relative_index) as usize;
                    self.drain(index..index + len);
                    relative_index -= *len as isize;
                }
                VecDiffType::Inserted { index, changes } => {
                    let index = (*index as isize + relative_index) as usize;
                    self.splice(
                        index..index,
                        changes.iter().map(|d| T::identity().apply_new(d)),
                    );
                    relative_index += changes.len() as isize;
                }
                VecDiffType::Altered { index, changes } => {
                    let index = (*index as isize + relative_index) as usize;
                    let range = index..index + changes.len();
                    for (value, diff) in self[range].iter_mut().zip(changes.iter()) {
                        value.apply(diff);
                    }
                }
            }
        }
    }

    fn identity() -> Self {
        Vec::new()
    }
}

/// The type of change to make to a vec
#[derive(Serialize, Deserialize)]
#[serde(bound(serialize = "T::Repr: Serialize"))]
#[serde(bound(deserialize = "T::Repr: Deserialize<'de>"))]
pub enum ArrayDiffType<T: Diff> {
    Altered { index: usize, changes: Vec<T::Repr> },
}
impl<T: Diff> Debug for ArrayDiffType<T>
where
    T::Repr: Debug,
{
    fn fmt(&self, f: &mut Formatter<'_>) -> FmtResult {
        match self {
            Self::Altered { index, changes } => f
                .debug_struct("Altered")
                .field("index", index)
                .field("changes", changes)
                .finish(),
        }
    }
}

/// The collection of difference-vec's
#[derive(Serialize, Deserialize)]
#[serde(bound(serialize = "T::Repr: Serialize"))]
#[serde(bound(deserialize = "T::Repr: Deserialize<'de>"))]
pub struct ArrayDiff<T: Diff>(pub Vec<ArrayDiffType<T>>);

impl<T: Diff> Debug for ArrayDiff<T>
where
    T::Repr: Debug,
{
    fn fmt(&self, f: &mut Formatter<'_>) -> FmtResult {
        f.debug_list().entries(self.0.iter()).finish()
    }
}

impl<const N: usize, T: Default + Debug + Diff + PartialEq> Diff for [T; N] {
    type Repr = ArrayDiff<T>;

    fn diff(&self, other: &Self) -> Self::Repr {
        ArrayDiff(
            self.iter()
                .zip(other.iter())
                .enumerate()
                .filter_map(|(index, (self_el, other_el))| {
                    self_el.ne(other_el).then(|| ArrayDiffType::Altered {
                        index,
                        changes: vec![self_el.diff(other_el)],
                    })
                })
                .collect(),
        )
    }

    fn apply(&mut self, diff: &Self::Repr) {
        let relative_index = 0_isize;
        for change in &diff.0 {
            match change {
                ArrayDiffType::Altered { index, changes } => {
                    let index = (*index as isize + relative_index) as usize;
                    let range = index..index + changes.len();
                    for (value, diff) in self[range].iter_mut().zip(changes.iter()) {
                        value.apply(diff);
                    }
                }
            }
        }
    }

    fn identity() -> Self {
        iter::repeat_with(T::default)
            .take(N)
            .collect::<Vec<_>>()
            .try_into()
            .unwrap()
    }
}

impl<T: Diff> Debug for VecDiff<T>
where
    T::Repr: Debug,
{
    fn fmt(&self, f: &mut Formatter<'_>) -> FmtResult {
        f.debug_list().entries(self.0.iter()).finish()
    }
}

impl<T: Diff> PartialEq for VecDiff<T>
where
    T::Repr: PartialEq,
{
    fn eq(&self, other: &Self) -> bool {
        self.0 == other.0
    }
}

impl<T: Diff> Clone for VecDiff<T>
where
    T::Repr: Clone,
{
    fn clone(&self) -> Self {
        Self(self.0.clone())
    }
}<|MERGE_RESOLUTION|>--- conflicted
+++ resolved
@@ -5,13 +5,9 @@
 use std::convert::TryInto;
 use std::fmt::{Debug, Formatter, Result as FmtResult};
 use std::hash::Hash;
-<<<<<<< HEAD
+use std::iter;
+use std::ops::Deref;
 use std::path::PathBuf;
-use std::sync::Arc;
-=======
-use std::iter;
->>>>>>> e2dd3993
-use std::ops::Deref;
 use std::sync::Arc;
 
 impl Diff for bool {
